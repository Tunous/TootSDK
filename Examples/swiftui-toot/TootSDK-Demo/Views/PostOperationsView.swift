--- conflicted
+++ resolved
@@ -13,94 +13,25 @@
     @Binding var postID: String?
     @Binding var path: NavigationPath
     
-<<<<<<< HEAD
-    @State var status: Status?
-    
-=======
     @State var textToShow: String = ""
         
->>>>>>> e0814f48
     var body: some View {
         ScrollView {
             VStack(spacing: 8) {
                 Text(postID ?? "-")
                 
-                if let attributedString = status?.content?.attributedString {
-                    Text(AttributedString(attributedString))
-                        .font(.body)
-                        .padding()
-                }
+                Text(textToShow)
+                    .font(.body)
+                    .padding()
                 
                 if let postID {
                     self.buttons(postID: postID)
                 }
             }
-            .frame(maxWidth: .infinity)
         }
         .navigationTitle("Post Operations")
     }
     
-<<<<<<< HEAD
-    @ViewBuilder func buttons() -> some View {
-        if let postID {
-            Group {
-                self.createButton(text: "Get Post Details") {
-                    self.status = try? await tootManager.currentClient?.getStatus(id: postID)
-                }
-                
-                self.createButton(text: "Delete post") {
-                    if let context = try await tootManager.currentClient?.deleteStatus(id: postID) {
-                        self.postID = nil
-                        debugPrint(context)
-                    }
-                    
-                    try await self.tootManager.currentClient?.data.refresh(.timeLineHome)
-                    
-                    self.path.removeLast()
-                }
-                
-                self.createButton(text: "Edit post (appends 🧡)") {
-                    guard let oldPost = try await tootManager.currentClient?.getStatus(id: postID) else {
-                        print("Unknown postID \(postID)")
-                        return
-                    }
-                    let editParams = EditStatusParams(status: "\(oldPost.content?.raw ?? "") 🧡", spoilerText: oldPost.spoilerText, sensitive: oldPost.sensitive, mediaIds: nil, poll: nil)
-                    if let context = try await tootManager.currentClient?.editStatus(id: postID, editParams) {
-                        debugPrint(context)
-                    }
-                    
-                }
-                
-                self.createButton(text: "Retrieve posts in context") {
-                    if let context = try await tootManager.currentClient?.getContext(id: postID) {
-                        debugPrint(context)
-                    }
-                }
-                
-                self.createButton(text: "Favourite") {
-                    if let status = try await tootManager.currentClient?.favouriteStatus(id: postID) {
-                        debugPrint(status)
-                    }
-                }
-                
-                self.createButton(text: "Unfavourite") {
-                    if let status = try await tootManager.currentClient?.unfavouriteStatus(id: postID) {
-                        debugPrint(status)
-                    }
-                }
-                
-                self.createButton(text: "Boost") {
-                    if let status = try await tootManager.currentClient?.boostStatus(id: postID) {
-                        debugPrint(status)
-                    }
-                }
-                
-                self.createButton(text: "Unboost") {
-                    if let status = try await tootManager.currentClient?.unboostStatus(id: postID) {
-                        debugPrint(status)
-                    }
-                }
-=======
     @ViewBuilder func buttons(postID: String) -> some View {
         Group {
             self.postButtons(postID: postID)
@@ -117,30 +48,14 @@
                 let context = try await tootManager.currentClient?.deleteStatus(id: postID)
                 self.postID = nil
                 debugPrint(context ?? "")
->>>>>>> e0814f48
                 
                 try await self.tootManager.currentClient?.data.refresh(.timeLineHome)
                 
                 self.path.removeLast()
             }
             
-<<<<<<< HEAD
-            Group {
-                self.createButton(text: "Who boosted") {
-                    if let boostAccounts = try await tootManager.currentClient?.getAccountsBoosted(id: postID) {
-                        debugPrint(boostAccounts)
-                    }
-                }
-                
-                self.createButton(text: "Who favourited") {
-                    if let boostAccounts = try await tootManager.currentClient?.getAccountsFavourited(id: postID) {
-                        debugPrint(boostAccounts)
-                    }
-                }
-=======
             self.createButton(text: "Edit post (appends 🧡)") {
                 guard let oldPost = try await tootManager.currentClient?.getStatus(id: postID) else { return }
->>>>>>> e0814f48
                 
                 let editParams = EditStatusParams(status: "\(oldPost.content ?? "") 🧡",
                                                   spoilerText: oldPost.spoilerText,
@@ -152,11 +67,6 @@
                 debugPrint(context ?? "")
             }
             
-<<<<<<< HEAD
-            
-        } else {
-            EmptyView()
-=======
             self.createButton(text: "Retrieve posts in context") {
                 let context = try await tootManager.currentClient?.getContext(id: postID)
                 debugPrint(context ?? "")
@@ -229,7 +139,6 @@
                 let statusSource = try await tootManager.currentClient.getStatusSource(id: postID)
                 debugPrint(statusSource)
             }
->>>>>>> e0814f48
         }
     }
     
