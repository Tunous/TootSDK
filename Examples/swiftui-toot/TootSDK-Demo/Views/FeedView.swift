--- conflicted
+++ resolved
@@ -11,11 +11,7 @@
 struct FeedView: View {
     @EnvironmentObject var tootManager: TootManager
     
-<<<<<<< HEAD
-    @State var statuses: [Status] = []
-=======
     @State var posts: [Post] = []
->>>>>>> b405bf2e
     @State var name: String = ""
     
     @State var path: NavigationPath = NavigationPath()
