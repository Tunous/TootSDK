//
//  FeedView.swift
//  TootSDK-Demo
//
//  Created by dave on 6/11/22.
//

import SwiftUI
import TootSDK

struct FeedView: View {
    @EnvironmentObject var tootManager: TootManager
    
    @State var statuses: [Status] = []
    @State var name: String = ""
    
    @State var path: NavigationPath = NavigationPath()
    
    var body: some View {
        NavigationStack(path: $path) {
            List(statuses, id: \.self) { status in
                Button {
                    self.path.append(status.id)
                } label: {
<<<<<<< HEAD
                    StatusView(status: status, attributed: true)
=======
                    self.row(data)
                        .background(.background.opacity(0.001)) // Enables the whole row to be pressed
>>>>>>> 92932ae8
                }
                .buttonStyle(.plain)
            }
            .navigationTitle("Feed")
            .navigationDestination(for: String.self) { value in
                PostOperationsView(postID: .constant(value), path: $path)
            }
            .navigationDestination(for: Account.self) { account in
                AccountView(account: account)
            }
        }
        .task {
            // Only opt in, if we have data loaded
            guard let currentClient = tootManager.currentClient else { return }
            
            // opt into account updates
            Task {
                for await account in try await currentClient.data.stream(.verifyCredentials) {
                    print("got account update")
                    name = account.displayName ?? "-"
                }
            }
            
            // opt into status updates
            Task {
                for await updatedPosts in try await currentClient.data.stream(.timeLineHome) {
                    print("got a batch of posts")
                    statuses = updatedPosts
                }
            }
            
            // Reset data if the client changes (user has signed in/out etc
            Task {
                for await _ in tootManager.$currentClient.values {
                    posts = []
                    name = ""
                }
            }
            
            // Refresh our data
            refresh()
        }
        .refreshable {
            refresh()
        }
    }
    
<<<<<<< HEAD
=======
    @ViewBuilder func row(_ post: Status) -> some View {
        HStack(alignment: .top) {
            
            AsyncImage(url: URL(string: post.account.avatar)) { image in
                image.resizable()
            } placeholder: {
                ProgressView()
            }
            .frame(width: 80, height: 80)
            .onLongPressGesture {
                self.path.append(post.account)
            }
            
            VStack {
                HStack {
                    Text(post.account.displayName ?? "?")
                        .font(.caption.bold())
                    Text(post.account.username)
                        .font(.caption)
                }
                
                Text(post.content ?? "?")
                    .font(.body)
            }
        }
    }
    
>>>>>>> 92932ae8
    func refresh() {
        Task {
            try await tootManager.currentClient?.data.refresh(.timeLineHome)
            try await tootManager.currentClient?.data.refresh(.verifyCredentials)
        }
    }
}

struct FeedView_Previews: PreviewProvider {
    static var previews: some View {
        FeedView()
    }
}<|MERGE_RESOLUTION|>--- conflicted
+++ resolved
@@ -11,23 +11,19 @@
 struct FeedView: View {
     @EnvironmentObject var tootManager: TootManager
     
-    @State var statuses: [Status] = []
+    @State var posts: [Status] = []
     @State var name: String = ""
     
     @State var path: NavigationPath = NavigationPath()
     
     var body: some View {
         NavigationStack(path: $path) {
-            List(statuses, id: \.self) { status in
+            List(posts, id: \.self) { data in
                 Button {
-                    self.path.append(status.id)
+                    self.path.append(data.id)
                 } label: {
-<<<<<<< HEAD
-                    StatusView(status: status, attributed: true)
-=======
                     self.row(data)
                         .background(.background.opacity(0.001)) // Enables the whole row to be pressed
->>>>>>> 92932ae8
                 }
                 .buttonStyle(.plain)
             }
@@ -55,7 +51,7 @@
             Task {
                 for await updatedPosts in try await currentClient.data.stream(.timeLineHome) {
                     print("got a batch of posts")
-                    statuses = updatedPosts
+                    posts = updatedPosts
                 }
             }
             
@@ -75,8 +71,6 @@
         }
     }
     
-<<<<<<< HEAD
-=======
     @ViewBuilder func row(_ post: Status) -> some View {
         HStack(alignment: .top) {
             
@@ -98,13 +92,13 @@
                         .font(.caption)
                 }
                 
-                Text(post.content ?? "?")
+                                
+                Text(AttributedString(post.content?.attributedString ?? NSAttributedString(string: "")))
                     .font(.body)
             }
         }
     }
     
->>>>>>> 92932ae8
     func refresh() {
         Task {
             try await tootManager.currentClient?.data.refresh(.timeLineHome)
