// !$*UTF8*$!
{
	archiveVersion = 1;
	classes = {
	};
	objectVersion = 56;
	objects = {

/* Begin PBXBuildFile section */
		550CF6662931E3AC00D07EA0 /* PostOperationsView.swift in Sources */ = {isa = PBXBuildFile; fileRef = 550CF6652931E3AC00D07EA0 /* PostOperationsView.swift */; };
		550CF66C2931F6A200D07EA0 /* SwiftKeychainWrapper in Frameworks */ = {isa = PBXBuildFile; productRef = 550CF66B2931F6A200D07EA0 /* SwiftKeychainWrapper */; };
		550CF66E2931F9A000D07EA0 /* UserAccountView.swift in Sources */ = {isa = PBXBuildFile; fileRef = 550CF66D2931F9A000D07EA0 /* UserAccountView.swift */; };
		5523E9DD29191656006778D9 /* BetterSafariView in Frameworks */ = {isa = PBXBuildFile; productRef = 5523E9DC29191656006778D9 /* BetterSafariView */; };
		552BFB0129409AB300FB46D3 /* ScheduledPostOperationsView.swift in Sources */ = {isa = PBXBuildFile; fileRef = 552BFB0029409AB300FB46D3 /* ScheduledPostOperationsView.swift */; };
<<<<<<< HEAD
		55A65FEF294D8C0B00BC6237 /* PostView.swift in Sources */ = {isa = PBXBuildFile; fileRef = 55A65FEE294D8C0B00BC6237 /* PostView.swift */; };
=======
		553CFB392952B99700F3EB69 /* AccountView.swift in Sources */ = {isa = PBXBuildFile; fileRef = 553CFB382952B99700F3EB69 /* AccountView.swift */; };
		553CFB3B2952BD0200F3EB69 /* ButtonView.swift in Sources */ = {isa = PBXBuildFile; fileRef = 553CFB3A2952BD0200F3EB69 /* ButtonView.swift */; };
		553CFB3E2952C23A00F3EB69 /* RelationshipView.swift in Sources */ = {isa = PBXBuildFile; fileRef = 553CFB3D2952C23A00F3EB69 /* RelationshipView.swift */; };
		553CFB402952C26000F3EB69 /* AccountItemView.swift in Sources */ = {isa = PBXBuildFile; fileRef = 553CFB3F2952C26000F3EB69 /* AccountItemView.swift */; };
>>>>>>> 92932ae8
		55ACC1E02917618F0046363F /* TootSDK_DemoApp.swift in Sources */ = {isa = PBXBuildFile; fileRef = 55ACC1DF2917618F0046363F /* TootSDK_DemoApp.swift */; };
		55ACC1E4291761910046363F /* Assets.xcassets in Resources */ = {isa = PBXBuildFile; fileRef = 55ACC1E3291761910046363F /* Assets.xcassets */; };
		55ACC1E7291761910046363F /* Preview Assets.xcassets in Resources */ = {isa = PBXBuildFile; fileRef = 55ACC1E6291761910046363F /* Preview Assets.xcassets */; };
		55ACC1EC291761910046363F /* TootSDK_Demo.xcdatamodeld in Sources */ = {isa = PBXBuildFile; fileRef = 55ACC1EA291761910046363F /* TootSDK_Demo.xcdatamodeld */; };
		55B8B1722917620C00339479 /* MakePostView.swift in Sources */ = {isa = PBXBuildFile; fileRef = 55B8B1712917620C00339479 /* MakePostView.swift */; };
		55B8B1742917627D00339479 /* FeedView.swift in Sources */ = {isa = PBXBuildFile; fileRef = 55B8B1732917627D00339479 /* FeedView.swift */; };
		55B8B1782917673500339479 /* AuthorizeView.swift in Sources */ = {isa = PBXBuildFile; fileRef = 55B8B1772917673500339479 /* AuthorizeView.swift */; };
		55B8B17B2917675700339479 /* TootSDK in Frameworks */ = {isa = PBXBuildFile; productRef = 55B8B17A2917675700339479 /* TootSDK */; };
		55F9D91429190A9E0062CFA9 /* TootManager.swift in Sources */ = {isa = PBXBuildFile; fileRef = 55F9D91329190A9E0062CFA9 /* TootManager.swift */; };
/* End PBXBuildFile section */

/* Begin PBXFileReference section */
		550CF6652931E3AC00D07EA0 /* PostOperationsView.swift */ = {isa = PBXFileReference; lastKnownFileType = sourcecode.swift; path = PostOperationsView.swift; sourceTree = "<group>"; };
		550CF66D2931F9A000D07EA0 /* UserAccountView.swift */ = {isa = PBXFileReference; lastKnownFileType = sourcecode.swift; path = UserAccountView.swift; sourceTree = "<group>"; };
		552BFB0029409AB300FB46D3 /* ScheduledPostOperationsView.swift */ = {isa = PBXFileReference; lastKnownFileType = sourcecode.swift; path = ScheduledPostOperationsView.swift; sourceTree = "<group>"; };
		5538E1192919D2C400C88584 /* SwiftUI-Toot-Info.plist */ = {isa = PBXFileReference; lastKnownFileType = text.plist; path = "SwiftUI-Toot-Info.plist"; sourceTree = "<group>"; };
<<<<<<< HEAD
		55A65FEE294D8C0B00BC6237 /* PostView.swift */ = {isa = PBXFileReference; lastKnownFileType = sourcecode.swift; path = PostView.swift; sourceTree = "<group>"; };
=======
		553CFB382952B99700F3EB69 /* AccountView.swift */ = {isa = PBXFileReference; lastKnownFileType = sourcecode.swift; path = AccountView.swift; sourceTree = "<group>"; };
		553CFB3A2952BD0200F3EB69 /* ButtonView.swift */ = {isa = PBXFileReference; lastKnownFileType = sourcecode.swift; path = ButtonView.swift; sourceTree = "<group>"; };
		553CFB3D2952C23A00F3EB69 /* RelationshipView.swift */ = {isa = PBXFileReference; lastKnownFileType = sourcecode.swift; path = RelationshipView.swift; sourceTree = "<group>"; };
		553CFB3F2952C26000F3EB69 /* AccountItemView.swift */ = {isa = PBXFileReference; lastKnownFileType = sourcecode.swift; path = AccountItemView.swift; sourceTree = "<group>"; };
>>>>>>> 92932ae8
		55ACC1DC2917618F0046363F /* SwiftUI-Toot.app */ = {isa = PBXFileReference; explicitFileType = wrapper.application; includeInIndex = 0; path = "SwiftUI-Toot.app"; sourceTree = BUILT_PRODUCTS_DIR; };
		55ACC1DF2917618F0046363F /* TootSDK_DemoApp.swift */ = {isa = PBXFileReference; lastKnownFileType = sourcecode.swift; path = TootSDK_DemoApp.swift; sourceTree = "<group>"; };
		55ACC1E3291761910046363F /* Assets.xcassets */ = {isa = PBXFileReference; lastKnownFileType = folder.assetcatalog; path = Assets.xcassets; sourceTree = "<group>"; };
		55ACC1E6291761910046363F /* Preview Assets.xcassets */ = {isa = PBXFileReference; lastKnownFileType = folder.assetcatalog; path = "Preview Assets.xcassets"; sourceTree = "<group>"; };
		55ACC1EB291761910046363F /* TootSDK_Demo.xcdatamodel */ = {isa = PBXFileReference; lastKnownFileType = wrapper.xcdatamodel; path = TootSDK_Demo.xcdatamodel; sourceTree = "<group>"; };
		55B8B170291761CF00339479 /* TootSDK */ = {isa = PBXFileReference; lastKnownFileType = wrapper; name = TootSDK; path = ../..; sourceTree = "<group>"; };
		55B8B1712917620C00339479 /* MakePostView.swift */ = {isa = PBXFileReference; lastKnownFileType = sourcecode.swift; path = MakePostView.swift; sourceTree = "<group>"; };
		55B8B1732917627D00339479 /* FeedView.swift */ = {isa = PBXFileReference; lastKnownFileType = sourcecode.swift; path = FeedView.swift; sourceTree = "<group>"; };
		55B8B1772917673500339479 /* AuthorizeView.swift */ = {isa = PBXFileReference; lastKnownFileType = sourcecode.swift; path = AuthorizeView.swift; sourceTree = "<group>"; };
		55F9D91329190A9E0062CFA9 /* TootManager.swift */ = {isa = PBXFileReference; lastKnownFileType = sourcecode.swift; path = TootManager.swift; sourceTree = "<group>"; };
/* End PBXFileReference section */

/* Begin PBXFrameworksBuildPhase section */
		55ACC1D92917618F0046363F /* Frameworks */ = {
			isa = PBXFrameworksBuildPhase;
			buildActionMask = 2147483647;
			files = (
				55B8B17B2917675700339479 /* TootSDK in Frameworks */,
				5523E9DD29191656006778D9 /* BetterSafariView in Frameworks */,
				550CF66C2931F6A200D07EA0 /* SwiftKeychainWrapper in Frameworks */,
			);
			runOnlyForDeploymentPostprocessing = 0;
		};
/* End PBXFrameworksBuildPhase section */

/* Begin PBXGroup section */
		553CFB3C2952C22A00F3EB69 /* Account */ = {
			isa = PBXGroup;
			children = (
				553CFB382952B99700F3EB69 /* AccountView.swift */,
				553CFB3D2952C23A00F3EB69 /* RelationshipView.swift */,
				553CFB3F2952C26000F3EB69 /* AccountItemView.swift */,
			);
			path = Account;
			sourceTree = "<group>";
		};
		55ACC1D32917618F0046363F = {
			isa = PBXGroup;
			children = (
				5538E1192919D2C400C88584 /* SwiftUI-Toot-Info.plist */,
				55B8B16F291761CF00339479 /* Packages */,
				55ACC1DE2917618F0046363F /* TootSDK-Demo */,
				55ACC1DD2917618F0046363F /* Products */,
				55B8B1792917675700339479 /* Frameworks */,
			);
			sourceTree = "<group>";
		};
		55ACC1DD2917618F0046363F /* Products */ = {
			isa = PBXGroup;
			children = (
				55ACC1DC2917618F0046363F /* SwiftUI-Toot.app */,
			);
			name = Products;
			sourceTree = "<group>";
		};
		55ACC1DE2917618F0046363F /* TootSDK-Demo */ = {
			isa = PBXGroup;
			children = (
				55ACC1DF2917618F0046363F /* TootSDK_DemoApp.swift */,
				55F9D91329190A9E0062CFA9 /* TootManager.swift */,
				55F9D91229190A2A0062CFA9 /* Views */,
				55ACC1E3291761910046363F /* Assets.xcassets */,
				55ACC1EA291761910046363F /* TootSDK_Demo.xcdatamodeld */,
				55ACC1E5291761910046363F /* Preview Content */,
			);
			path = "TootSDK-Demo";
			sourceTree = "<group>";
		};
		55ACC1E5291761910046363F /* Preview Content */ = {
			isa = PBXGroup;
			children = (
				55ACC1E6291761910046363F /* Preview Assets.xcassets */,
			);
			path = "Preview Content";
			sourceTree = "<group>";
		};
		55B8B16F291761CF00339479 /* Packages */ = {
			isa = PBXGroup;
			children = (
				55B8B170291761CF00339479 /* TootSDK */,
			);
			name = Packages;
			sourceTree = "<group>";
		};
		55B8B1792917675700339479 /* Frameworks */ = {
			isa = PBXGroup;
			children = (
			);
			name = Frameworks;
			sourceTree = "<group>";
		};
		55F9D91229190A2A0062CFA9 /* Views */ = {
			isa = PBXGroup;
			children = (
				55B8B1712917620C00339479 /* MakePostView.swift */,
				553CFB3A2952BD0200F3EB69 /* ButtonView.swift */,
				550CF6652931E3AC00D07EA0 /* PostOperationsView.swift */,
				552BFB0029409AB300FB46D3 /* ScheduledPostOperationsView.swift */,
				55B8B1772917673500339479 /* AuthorizeView.swift */,
				55B8B1732917627D00339479 /* FeedView.swift */,
<<<<<<< HEAD
				55A65FEE294D8C0B00BC6237 /* PostView.swift */,
				550CF66D2931F9A000D07EA0 /* AccountView.swift */,
=======
				550CF66D2931F9A000D07EA0 /* UserAccountView.swift */,
				553CFB3C2952C22A00F3EB69 /* Account */,
>>>>>>> 92932ae8
			);
			path = Views;
			sourceTree = "<group>";
		};
/* End PBXGroup section */

/* Begin PBXNativeTarget section */
		55ACC1DB2917618F0046363F /* SwiftUI-Toot */ = {
			isa = PBXNativeTarget;
			buildConfigurationList = 55ACC1EF291761910046363F /* Build configuration list for PBXNativeTarget "SwiftUI-Toot" */;
			buildPhases = (
				55ACC1D82917618F0046363F /* Sources */,
				55ACC1D92917618F0046363F /* Frameworks */,
				55ACC1DA2917618F0046363F /* Resources */,
			);
			buildRules = (
			);
			dependencies = (
			);
			name = "SwiftUI-Toot";
			packageProductDependencies = (
				55B8B17A2917675700339479 /* TootSDK */,
				5523E9DC29191656006778D9 /* BetterSafariView */,
				550CF66B2931F6A200D07EA0 /* SwiftKeychainWrapper */,
			);
			productName = "TootSDK-Demo";
			productReference = 55ACC1DC2917618F0046363F /* SwiftUI-Toot.app */;
			productType = "com.apple.product-type.application";
		};
/* End PBXNativeTarget section */

/* Begin PBXProject section */
		55ACC1D42917618F0046363F /* Project object */ = {
			isa = PBXProject;
			attributes = {
				BuildIndependentTargetsInParallel = 1;
				LastSwiftUpdateCheck = 1400;
				LastUpgradeCheck = 1400;
				TargetAttributes = {
					55ACC1DB2917618F0046363F = {
						CreatedOnToolsVersion = 14.0.1;
					};
				};
			};
			buildConfigurationList = 55ACC1D72917618F0046363F /* Build configuration list for PBXProject "SwiftUI-Toot" */;
			compatibilityVersion = "Xcode 14.0";
			developmentRegion = en;
			hasScannedForEncodings = 0;
			knownRegions = (
				en,
				Base,
			);
			mainGroup = 55ACC1D32917618F0046363F;
			packageReferences = (
				5523E9DB29191656006778D9 /* XCRemoteSwiftPackageReference "BetterSafariView" */,
				550CF66A2931F6A200D07EA0 /* XCRemoteSwiftPackageReference "SwiftKeychainWrapper" */,
			);
			productRefGroup = 55ACC1DD2917618F0046363F /* Products */;
			projectDirPath = "";
			projectRoot = "";
			targets = (
				55ACC1DB2917618F0046363F /* SwiftUI-Toot */,
			);
		};
/* End PBXProject section */

/* Begin PBXResourcesBuildPhase section */
		55ACC1DA2917618F0046363F /* Resources */ = {
			isa = PBXResourcesBuildPhase;
			buildActionMask = 2147483647;
			files = (
				55ACC1E7291761910046363F /* Preview Assets.xcassets in Resources */,
				55ACC1E4291761910046363F /* Assets.xcassets in Resources */,
			);
			runOnlyForDeploymentPostprocessing = 0;
		};
/* End PBXResourcesBuildPhase section */

/* Begin PBXSourcesBuildPhase section */
		55ACC1D82917618F0046363F /* Sources */ = {
			isa = PBXSourcesBuildPhase;
			buildActionMask = 2147483647;
			files = (
				55B8B1782917673500339479 /* AuthorizeView.swift in Sources */,
				55F9D91429190A9E0062CFA9 /* TootManager.swift in Sources */,
				550CF6662931E3AC00D07EA0 /* PostOperationsView.swift in Sources */,
				552BFB0129409AB300FB46D3 /* ScheduledPostOperationsView.swift in Sources */,
				553CFB392952B99700F3EB69 /* AccountView.swift in Sources */,
				55B8B1742917627D00339479 /* FeedView.swift in Sources */,
				553CFB3B2952BD0200F3EB69 /* ButtonView.swift in Sources */,
				55ACC1EC291761910046363F /* TootSDK_Demo.xcdatamodeld in Sources */,
				550CF66E2931F9A000D07EA0 /* UserAccountView.swift in Sources */,
				55B8B1722917620C00339479 /* MakePostView.swift in Sources */,
<<<<<<< HEAD
				55A65FEF294D8C0B00BC6237 /* PostView.swift in Sources */,
=======
				553CFB402952C26000F3EB69 /* AccountItemView.swift in Sources */,
				553CFB3E2952C23A00F3EB69 /* RelationshipView.swift in Sources */,
>>>>>>> 92932ae8
				55ACC1E02917618F0046363F /* TootSDK_DemoApp.swift in Sources */,
			);
			runOnlyForDeploymentPostprocessing = 0;
		};
/* End PBXSourcesBuildPhase section */

/* Begin XCBuildConfiguration section */
		55ACC1ED291761910046363F /* Debug */ = {
			isa = XCBuildConfiguration;
			buildSettings = {
				ALWAYS_SEARCH_USER_PATHS = NO;
				CLANG_ANALYZER_NONNULL = YES;
				CLANG_ANALYZER_NUMBER_OBJECT_CONVERSION = YES_AGGRESSIVE;
				CLANG_CXX_LANGUAGE_STANDARD = "gnu++20";
				CLANG_ENABLE_MODULES = YES;
				CLANG_ENABLE_OBJC_ARC = YES;
				CLANG_ENABLE_OBJC_WEAK = YES;
				CLANG_WARN_BLOCK_CAPTURE_AUTORELEASING = YES;
				CLANG_WARN_BOOL_CONVERSION = YES;
				CLANG_WARN_COMMA = YES;
				CLANG_WARN_CONSTANT_CONVERSION = YES;
				CLANG_WARN_DEPRECATED_OBJC_IMPLEMENTATIONS = YES;
				CLANG_WARN_DIRECT_OBJC_ISA_USAGE = YES_ERROR;
				CLANG_WARN_DOCUMENTATION_COMMENTS = YES;
				CLANG_WARN_EMPTY_BODY = YES;
				CLANG_WARN_ENUM_CONVERSION = YES;
				CLANG_WARN_INFINITE_RECURSION = YES;
				CLANG_WARN_INT_CONVERSION = YES;
				CLANG_WARN_NON_LITERAL_NULL_CONVERSION = YES;
				CLANG_WARN_OBJC_IMPLICIT_RETAIN_SELF = YES;
				CLANG_WARN_OBJC_LITERAL_CONVERSION = YES;
				CLANG_WARN_OBJC_ROOT_CLASS = YES_ERROR;
				CLANG_WARN_QUOTED_INCLUDE_IN_FRAMEWORK_HEADER = YES;
				CLANG_WARN_RANGE_LOOP_ANALYSIS = YES;
				CLANG_WARN_STRICT_PROTOTYPES = YES;
				CLANG_WARN_SUSPICIOUS_MOVE = YES;
				CLANG_WARN_UNGUARDED_AVAILABILITY = YES_AGGRESSIVE;
				CLANG_WARN_UNREACHABLE_CODE = YES;
				CLANG_WARN__DUPLICATE_METHOD_MATCH = YES;
				COPY_PHASE_STRIP = NO;
				DEBUG_INFORMATION_FORMAT = dwarf;
				ENABLE_STRICT_OBJC_MSGSEND = YES;
				ENABLE_TESTABILITY = YES;
				GCC_C_LANGUAGE_STANDARD = gnu11;
				GCC_DYNAMIC_NO_PIC = NO;
				GCC_NO_COMMON_BLOCKS = YES;
				GCC_OPTIMIZATION_LEVEL = 0;
				GCC_PREPROCESSOR_DEFINITIONS = (
					"DEBUG=1",
					"$(inherited)",
				);
				GCC_WARN_64_TO_32_BIT_CONVERSION = YES;
				GCC_WARN_ABOUT_RETURN_TYPE = YES_ERROR;
				GCC_WARN_UNDECLARED_SELECTOR = YES;
				GCC_WARN_UNINITIALIZED_AUTOS = YES_AGGRESSIVE;
				GCC_WARN_UNUSED_FUNCTION = YES;
				GCC_WARN_UNUSED_VARIABLE = YES;
				IPHONEOS_DEPLOYMENT_TARGET = 16.0;
				MTL_ENABLE_DEBUG_INFO = INCLUDE_SOURCE;
				MTL_FAST_MATH = YES;
				ONLY_ACTIVE_ARCH = YES;
				SDKROOT = iphoneos;
				SWIFT_ACTIVE_COMPILATION_CONDITIONS = DEBUG;
				SWIFT_OPTIMIZATION_LEVEL = "-Onone";
			};
			name = Debug;
		};
		55ACC1EE291761910046363F /* Release */ = {
			isa = XCBuildConfiguration;
			buildSettings = {
				ALWAYS_SEARCH_USER_PATHS = NO;
				CLANG_ANALYZER_NONNULL = YES;
				CLANG_ANALYZER_NUMBER_OBJECT_CONVERSION = YES_AGGRESSIVE;
				CLANG_CXX_LANGUAGE_STANDARD = "gnu++20";
				CLANG_ENABLE_MODULES = YES;
				CLANG_ENABLE_OBJC_ARC = YES;
				CLANG_ENABLE_OBJC_WEAK = YES;
				CLANG_WARN_BLOCK_CAPTURE_AUTORELEASING = YES;
				CLANG_WARN_BOOL_CONVERSION = YES;
				CLANG_WARN_COMMA = YES;
				CLANG_WARN_CONSTANT_CONVERSION = YES;
				CLANG_WARN_DEPRECATED_OBJC_IMPLEMENTATIONS = YES;
				CLANG_WARN_DIRECT_OBJC_ISA_USAGE = YES_ERROR;
				CLANG_WARN_DOCUMENTATION_COMMENTS = YES;
				CLANG_WARN_EMPTY_BODY = YES;
				CLANG_WARN_ENUM_CONVERSION = YES;
				CLANG_WARN_INFINITE_RECURSION = YES;
				CLANG_WARN_INT_CONVERSION = YES;
				CLANG_WARN_NON_LITERAL_NULL_CONVERSION = YES;
				CLANG_WARN_OBJC_IMPLICIT_RETAIN_SELF = YES;
				CLANG_WARN_OBJC_LITERAL_CONVERSION = YES;
				CLANG_WARN_OBJC_ROOT_CLASS = YES_ERROR;
				CLANG_WARN_QUOTED_INCLUDE_IN_FRAMEWORK_HEADER = YES;
				CLANG_WARN_RANGE_LOOP_ANALYSIS = YES;
				CLANG_WARN_STRICT_PROTOTYPES = YES;
				CLANG_WARN_SUSPICIOUS_MOVE = YES;
				CLANG_WARN_UNGUARDED_AVAILABILITY = YES_AGGRESSIVE;
				CLANG_WARN_UNREACHABLE_CODE = YES;
				CLANG_WARN__DUPLICATE_METHOD_MATCH = YES;
				COPY_PHASE_STRIP = NO;
				DEBUG_INFORMATION_FORMAT = "dwarf-with-dsym";
				ENABLE_NS_ASSERTIONS = NO;
				ENABLE_STRICT_OBJC_MSGSEND = YES;
				GCC_C_LANGUAGE_STANDARD = gnu11;
				GCC_NO_COMMON_BLOCKS = YES;
				GCC_WARN_64_TO_32_BIT_CONVERSION = YES;
				GCC_WARN_ABOUT_RETURN_TYPE = YES_ERROR;
				GCC_WARN_UNDECLARED_SELECTOR = YES;
				GCC_WARN_UNINITIALIZED_AUTOS = YES_AGGRESSIVE;
				GCC_WARN_UNUSED_FUNCTION = YES;
				GCC_WARN_UNUSED_VARIABLE = YES;
				IPHONEOS_DEPLOYMENT_TARGET = 16.0;
				MTL_ENABLE_DEBUG_INFO = NO;
				MTL_FAST_MATH = YES;
				SDKROOT = iphoneos;
				SWIFT_COMPILATION_MODE = wholemodule;
				SWIFT_OPTIMIZATION_LEVEL = "-O";
				VALIDATE_PRODUCT = YES;
			};
			name = Release;
		};
		55ACC1F0291761910046363F /* Debug */ = {
			isa = XCBuildConfiguration;
			buildSettings = {
				ASSETCATALOG_COMPILER_APPICON_NAME = AppIcon;
				ASSETCATALOG_COMPILER_GLOBAL_ACCENT_COLOR_NAME = AccentColor;
				CODE_SIGN_STYLE = Automatic;
				CURRENT_PROJECT_VERSION = 1;
				DEVELOPMENT_ASSET_PATHS = "\"TootSDK-Demo/Preview Content\"";
				DEVELOPMENT_TEAM = AY32NZUWTJ;
				ENABLE_PREVIEWS = YES;
				GENERATE_INFOPLIST_FILE = YES;
				INFOPLIST_FILE = "SwiftUI-Toot-Info.plist";
				INFOPLIST_KEY_UIApplicationSceneManifest_Generation = YES;
				INFOPLIST_KEY_UIApplicationSupportsIndirectInputEvents = YES;
				INFOPLIST_KEY_UILaunchScreen_Generation = YES;
				INFOPLIST_KEY_UISupportedInterfaceOrientations_iPad = "UIInterfaceOrientationPortrait UIInterfaceOrientationPortraitUpsideDown UIInterfaceOrientationLandscapeLeft UIInterfaceOrientationLandscapeRight";
				INFOPLIST_KEY_UISupportedInterfaceOrientations_iPhone = "UIInterfaceOrientationPortrait UIInterfaceOrientationLandscapeLeft UIInterfaceOrientationLandscapeRight";
				LD_RUNPATH_SEARCH_PATHS = (
					"$(inherited)",
					"@executable_path/Frameworks",
				);
				MARKETING_VERSION = 1.0;
				PRODUCT_BUNDLE_IDENTIFIER = "com.lightbeamapps.TootSDK-Demo";
				PRODUCT_NAME = "$(TARGET_NAME)";
				SWIFT_EMIT_LOC_STRINGS = YES;
				SWIFT_VERSION = 5.0;
				TARGETED_DEVICE_FAMILY = "1,2";
			};
			name = Debug;
		};
		55ACC1F1291761910046363F /* Release */ = {
			isa = XCBuildConfiguration;
			buildSettings = {
				ASSETCATALOG_COMPILER_APPICON_NAME = AppIcon;
				ASSETCATALOG_COMPILER_GLOBAL_ACCENT_COLOR_NAME = AccentColor;
				CODE_SIGN_STYLE = Automatic;
				CURRENT_PROJECT_VERSION = 1;
				DEVELOPMENT_ASSET_PATHS = "\"TootSDK-Demo/Preview Content\"";
				DEVELOPMENT_TEAM = AY32NZUWTJ;
				ENABLE_PREVIEWS = YES;
				GENERATE_INFOPLIST_FILE = YES;
				INFOPLIST_FILE = "SwiftUI-Toot-Info.plist";
				INFOPLIST_KEY_UIApplicationSceneManifest_Generation = YES;
				INFOPLIST_KEY_UIApplicationSupportsIndirectInputEvents = YES;
				INFOPLIST_KEY_UILaunchScreen_Generation = YES;
				INFOPLIST_KEY_UISupportedInterfaceOrientations_iPad = "UIInterfaceOrientationPortrait UIInterfaceOrientationPortraitUpsideDown UIInterfaceOrientationLandscapeLeft UIInterfaceOrientationLandscapeRight";
				INFOPLIST_KEY_UISupportedInterfaceOrientations_iPhone = "UIInterfaceOrientationPortrait UIInterfaceOrientationLandscapeLeft UIInterfaceOrientationLandscapeRight";
				LD_RUNPATH_SEARCH_PATHS = (
					"$(inherited)",
					"@executable_path/Frameworks",
				);
				MARKETING_VERSION = 1.0;
				PRODUCT_BUNDLE_IDENTIFIER = "com.lightbeamapps.TootSDK-Demo";
				PRODUCT_NAME = "$(TARGET_NAME)";
				SWIFT_EMIT_LOC_STRINGS = YES;
				SWIFT_VERSION = 5.0;
				TARGETED_DEVICE_FAMILY = "1,2";
			};
			name = Release;
		};
/* End XCBuildConfiguration section */

/* Begin XCConfigurationList section */
		55ACC1D72917618F0046363F /* Build configuration list for PBXProject "SwiftUI-Toot" */ = {
			isa = XCConfigurationList;
			buildConfigurations = (
				55ACC1ED291761910046363F /* Debug */,
				55ACC1EE291761910046363F /* Release */,
			);
			defaultConfigurationIsVisible = 0;
			defaultConfigurationName = Release;
		};
		55ACC1EF291761910046363F /* Build configuration list for PBXNativeTarget "SwiftUI-Toot" */ = {
			isa = XCConfigurationList;
			buildConfigurations = (
				55ACC1F0291761910046363F /* Debug */,
				55ACC1F1291761910046363F /* Release */,
			);
			defaultConfigurationIsVisible = 0;
			defaultConfigurationName = Release;
		};
/* End XCConfigurationList section */

/* Begin XCRemoteSwiftPackageReference section */
		550CF66A2931F6A200D07EA0 /* XCRemoteSwiftPackageReference "SwiftKeychainWrapper" */ = {
			isa = XCRemoteSwiftPackageReference;
			repositoryURL = "https://github.com/jrendel/SwiftKeychainWrapper";
			requirement = {
				kind = upToNextMajorVersion;
				minimumVersion = 4.0.0;
			};
		};
		5523E9DB29191656006778D9 /* XCRemoteSwiftPackageReference "BetterSafariView" */ = {
			isa = XCRemoteSwiftPackageReference;
			repositoryURL = "https://github.com/stleamist/BetterSafariView";
			requirement = {
				branch = main;
				kind = branch;
			};
		};
/* End XCRemoteSwiftPackageReference section */

/* Begin XCSwiftPackageProductDependency section */
		550CF66B2931F6A200D07EA0 /* SwiftKeychainWrapper */ = {
			isa = XCSwiftPackageProductDependency;
			package = 550CF66A2931F6A200D07EA0 /* XCRemoteSwiftPackageReference "SwiftKeychainWrapper" */;
			productName = SwiftKeychainWrapper;
		};
		5523E9DC29191656006778D9 /* BetterSafariView */ = {
			isa = XCSwiftPackageProductDependency;
			package = 5523E9DB29191656006778D9 /* XCRemoteSwiftPackageReference "BetterSafariView" */;
			productName = BetterSafariView;
		};
		55B8B17A2917675700339479 /* TootSDK */ = {
			isa = XCSwiftPackageProductDependency;
			productName = TootSDK;
		};
/* End XCSwiftPackageProductDependency section */

/* Begin XCVersionGroup section */
		55ACC1EA291761910046363F /* TootSDK_Demo.xcdatamodeld */ = {
			isa = XCVersionGroup;
			children = (
				55ACC1EB291761910046363F /* TootSDK_Demo.xcdatamodel */,
			);
			currentVersion = 55ACC1EB291761910046363F /* TootSDK_Demo.xcdatamodel */;
			path = TootSDK_Demo.xcdatamodeld;
			sourceTree = "<group>";
			versionGroupType = wrapper.xcdatamodel;
		};
/* End XCVersionGroup section */
	};
	rootObject = 55ACC1D42917618F0046363F /* Project object */;
}<|MERGE_RESOLUTION|>--- conflicted
+++ resolved
@@ -12,14 +12,10 @@
 		550CF66E2931F9A000D07EA0 /* UserAccountView.swift in Sources */ = {isa = PBXBuildFile; fileRef = 550CF66D2931F9A000D07EA0 /* UserAccountView.swift */; };
 		5523E9DD29191656006778D9 /* BetterSafariView in Frameworks */ = {isa = PBXBuildFile; productRef = 5523E9DC29191656006778D9 /* BetterSafariView */; };
 		552BFB0129409AB300FB46D3 /* ScheduledPostOperationsView.swift in Sources */ = {isa = PBXBuildFile; fileRef = 552BFB0029409AB300FB46D3 /* ScheduledPostOperationsView.swift */; };
-<<<<<<< HEAD
-		55A65FEF294D8C0B00BC6237 /* PostView.swift in Sources */ = {isa = PBXBuildFile; fileRef = 55A65FEE294D8C0B00BC6237 /* PostView.swift */; };
-=======
 		553CFB392952B99700F3EB69 /* AccountView.swift in Sources */ = {isa = PBXBuildFile; fileRef = 553CFB382952B99700F3EB69 /* AccountView.swift */; };
 		553CFB3B2952BD0200F3EB69 /* ButtonView.swift in Sources */ = {isa = PBXBuildFile; fileRef = 553CFB3A2952BD0200F3EB69 /* ButtonView.swift */; };
 		553CFB3E2952C23A00F3EB69 /* RelationshipView.swift in Sources */ = {isa = PBXBuildFile; fileRef = 553CFB3D2952C23A00F3EB69 /* RelationshipView.swift */; };
 		553CFB402952C26000F3EB69 /* AccountItemView.swift in Sources */ = {isa = PBXBuildFile; fileRef = 553CFB3F2952C26000F3EB69 /* AccountItemView.swift */; };
->>>>>>> 92932ae8
 		55ACC1E02917618F0046363F /* TootSDK_DemoApp.swift in Sources */ = {isa = PBXBuildFile; fileRef = 55ACC1DF2917618F0046363F /* TootSDK_DemoApp.swift */; };
 		55ACC1E4291761910046363F /* Assets.xcassets in Resources */ = {isa = PBXBuildFile; fileRef = 55ACC1E3291761910046363F /* Assets.xcassets */; };
 		55ACC1E7291761910046363F /* Preview Assets.xcassets in Resources */ = {isa = PBXBuildFile; fileRef = 55ACC1E6291761910046363F /* Preview Assets.xcassets */; };
@@ -36,14 +32,10 @@
 		550CF66D2931F9A000D07EA0 /* UserAccountView.swift */ = {isa = PBXFileReference; lastKnownFileType = sourcecode.swift; path = UserAccountView.swift; sourceTree = "<group>"; };
 		552BFB0029409AB300FB46D3 /* ScheduledPostOperationsView.swift */ = {isa = PBXFileReference; lastKnownFileType = sourcecode.swift; path = ScheduledPostOperationsView.swift; sourceTree = "<group>"; };
 		5538E1192919D2C400C88584 /* SwiftUI-Toot-Info.plist */ = {isa = PBXFileReference; lastKnownFileType = text.plist; path = "SwiftUI-Toot-Info.plist"; sourceTree = "<group>"; };
-<<<<<<< HEAD
-		55A65FEE294D8C0B00BC6237 /* PostView.swift */ = {isa = PBXFileReference; lastKnownFileType = sourcecode.swift; path = PostView.swift; sourceTree = "<group>"; };
-=======
 		553CFB382952B99700F3EB69 /* AccountView.swift */ = {isa = PBXFileReference; lastKnownFileType = sourcecode.swift; path = AccountView.swift; sourceTree = "<group>"; };
 		553CFB3A2952BD0200F3EB69 /* ButtonView.swift */ = {isa = PBXFileReference; lastKnownFileType = sourcecode.swift; path = ButtonView.swift; sourceTree = "<group>"; };
 		553CFB3D2952C23A00F3EB69 /* RelationshipView.swift */ = {isa = PBXFileReference; lastKnownFileType = sourcecode.swift; path = RelationshipView.swift; sourceTree = "<group>"; };
 		553CFB3F2952C26000F3EB69 /* AccountItemView.swift */ = {isa = PBXFileReference; lastKnownFileType = sourcecode.swift; path = AccountItemView.swift; sourceTree = "<group>"; };
->>>>>>> 92932ae8
 		55ACC1DC2917618F0046363F /* SwiftUI-Toot.app */ = {isa = PBXFileReference; explicitFileType = wrapper.application; includeInIndex = 0; path = "SwiftUI-Toot.app"; sourceTree = BUILT_PRODUCTS_DIR; };
 		55ACC1DF2917618F0046363F /* TootSDK_DemoApp.swift */ = {isa = PBXFileReference; lastKnownFileType = sourcecode.swift; path = TootSDK_DemoApp.swift; sourceTree = "<group>"; };
 		55ACC1E3291761910046363F /* Assets.xcassets */ = {isa = PBXFileReference; lastKnownFileType = folder.assetcatalog; path = Assets.xcassets; sourceTree = "<group>"; };
@@ -144,13 +136,8 @@
 				552BFB0029409AB300FB46D3 /* ScheduledPostOperationsView.swift */,
 				55B8B1772917673500339479 /* AuthorizeView.swift */,
 				55B8B1732917627D00339479 /* FeedView.swift */,
-<<<<<<< HEAD
-				55A65FEE294D8C0B00BC6237 /* PostView.swift */,
-				550CF66D2931F9A000D07EA0 /* AccountView.swift */,
-=======
 				550CF66D2931F9A000D07EA0 /* UserAccountView.swift */,
 				553CFB3C2952C22A00F3EB69 /* Account */,
->>>>>>> 92932ae8
 			);
 			path = Views;
 			sourceTree = "<group>";
@@ -244,12 +231,8 @@
 				55ACC1EC291761910046363F /* TootSDK_Demo.xcdatamodeld in Sources */,
 				550CF66E2931F9A000D07EA0 /* UserAccountView.swift in Sources */,
 				55B8B1722917620C00339479 /* MakePostView.swift in Sources */,
-<<<<<<< HEAD
-				55A65FEF294D8C0B00BC6237 /* PostView.swift in Sources */,
-=======
 				553CFB402952C26000F3EB69 /* AccountItemView.swift in Sources */,
 				553CFB3E2952C23A00F3EB69 /* RelationshipView.swift in Sources */,
->>>>>>> 92932ae8
 				55ACC1E02917618F0046363F /* TootSDK_DemoApp.swift in Sources */,
 			);
 			runOnlyForDeploymentPostprocessing = 0;
